/*jshint esnext:true*/
/*globals module:true, require:true, process:true*/

/**
 * Module dependencies.
 */

// Core.
var util = require('util');
var crypto = require('crypto');
var fs = require('fs');
var path = require('path');
var url = require('url');
var zlib = require('zlib');

// Npm.
<<<<<<< HEAD
var knox = require('knox');
var mime = require('mime');
var deferred = require('underscore.deferred');
=======
const knox = require('knox');
const mime = require('mime');
const deferred = require('underscore.deferred');
var Tempfile = require('temporary/lib/file');
>>>>>>> 40f01fe9

// Local
var common = require('./common');

// Avoid warnings.
var existsSync = ('existsSync' in fs) ? fs.existsSync : path.existsSync;

/**
 * Success/error messages.
 */
var MSG_UPLOAD_SUCCESS = '↗'.blue + ' Uploaded: %s (%s)';
var MSG_DOWNLOAD_SUCCESS = '↙'.yellow + ' Downloaded: %s (%s)';
var MSG_DELETE_SUCCESS = '✗'.red + ' Deleted: %s';
var MSG_COPY_SUCCESS = '→'.cyan + ' Copied: %s to %s';

var MSG_UPLOAD_DEBUG = '↗'.blue + ' Upload: ' + '%s'.grey + ' to ' + '%s:%s'.cyan;
var MSG_DOWNLOAD_DEBUG = '↙'.yellow + ' Download: ' + '%s:%s'.cyan + ' to ' + '%s'.grey;
var MSG_DELETE_DEBUG = '✗'.red + ' Delete: ' + '%s:%s'.cyan;
var MSG_COPY_DEBUG = '→'.cyan + ' Copy: ' + '%s'.cyan + ' to ' + '%s:%s'.cyan;

var MSG_ERR_NOT_FOUND = '¯\\_(ツ)_/¯ File not found: %s';
var MSG_ERR_UPLOAD = 'Upload error: %s (%s)';
var MSG_ERR_DOWNLOAD = 'Download error: %s (%s)';
var MSG_ERR_DELETE = 'Delete error: %s (%s)';
var MSG_ERR_COPY = 'Copy error: %s to %s';
var MSG_ERR_CHECKSUM = '%s error: expected hash: %s but found %s for %s';

exports.init = function (grunt) {
  var async = grunt.util.async;
  var _ = grunt.util._;

  _.mixin(deferred);

  var exports = {};

  /**
   * Create an Error object based off of a formatted message. Arguments
   * are identical to those of util.format.
   *
   * @param {String} Format.
   * @param {...string|number} Values to insert into Format.
   * @returns {Error}
   */
  var makeError = exports.makeError = function () {
    var msg = util.format.apply(util, _.toArray(arguments));
    return new Error(msg);
  };

  /**
   * Publishes the local file at src to the s3 dest.
   *
   * Verifies that the upload was successful by comparing an md5 checksum of
   * the local and remote versions.
   *
   * @param {String} src The local path to the file to upload.
   * @param {String} dest The s3 path, relative to the bucket, to which the src
   *     is uploaded.
   * @param {Object} [options] An object containing options which override any
   *     option declared in the global s3 config.
   */
  exports.put = exports.upload = function (src, dest, opts) {
    var dfd = new _.Deferred();
    var options = _.clone(opts, true);

    // Make sure the local file exists.
    if (!existsSync(src)) {
      return dfd.reject(makeError(MSG_ERR_NOT_FOUND, src));
    }

    var headers = options.headers || {};

    if (options.access) {
      headers['x-amz-acl'] = options.access;
    }

    // Pick out the configuration options we need for the client.
    var client = knox.createClient(_(options).pick([
      'region', 'endpoint', 'port', 'key', 'secret', 'access', 'bucket', 'secure'
    ]));

    if (options.debug) {
      return dfd.resolve(util.format(MSG_UPLOAD_DEBUG, path.relative(process.cwd(), src), client.bucket, dest)).promise();
    }

    // Encapsulate this logic to make it easier to gzip the file first if
    // necesssary.
    var upload = function (cb) {
      cb = cb || function () {};

      // Upload the file to s3.
      client.putFile(src, dest, headers, function (err, res) {
        // If there was an upload error or any status other than a 200, we
        // can assume something went wrong.
        if (err || res.statusCode !== 200) {
          cb(makeError(MSG_ERR_UPLOAD, src, err || res.statusCode));
        }
        else {
          // Read the local file so we can get its md5 hash.
          fs.readFile(src, function (err, data) {
            if (err) {
              cb(makeError(MSG_ERR_UPLOAD, src, err));
            }
            else {
              // The etag head in the response from s3 has double quotes around
              // it. Strip them out.
              var remoteHash = res.headers.etag.replace(/"/g, '');

              // Get an md5 of the local file so we can verify the upload.
              var localHash = crypto.createHash('md5').update(data).digest('hex');

              if (remoteHash === localHash) {
                var msg = util.format(MSG_UPLOAD_SUCCESS, src, localHash);
                cb(null, msg);
              }
              else {
                cb(makeError(MSG_ERR_CHECKSUM, 'Upload', localHash, remoteHash, src));
              }
            }
          });
        }
      });
    };

    // prepare gzip exclude option
    var gzipExclude = options.gzipExclude || [];
    if (!_.isArray(gzipExclude)) {
      gzipExclude = [];
    }

    // If gzip is enabled and file not in gzip exclude array,
    // gzip the file into a temp file and then perform the upload.
    if (options.gzip && gzipExclude.indexOf(path.extname(src)) === -1) {
      headers['Content-Encoding'] = 'gzip';
      headers['Content-Type'] = headers['Content-Type'] || mime.lookup(src);

      var charset = mime.charsets.lookup(headers['Content-Type'], null);
      if (charset) {
        headers['Content-Type'] += '; charset=' + charset;
      }

      var tmp = new Tempfile();
      var input = fs.createReadStream(src);
      var output = fs.createWriteStream(tmp.path);

      // Gzip the file and upload when done.
      input.pipe(zlib.createGzip()).pipe(output)
        .on('error', function (err) {
          dfd.reject(makeError(MSG_ERR_UPLOAD, src, err));
        })
        .on('close', function () {
          // Update the src to point to the newly created .gz file.
          src = tmp.path;
          upload(function (err, msg) {
            // Clean up the temp file.
            tmp.unlinkSync();

            if (err) {
              dfd.reject(err);
            }
            else {
              dfd.resolve(msg);
            }
          });
        });
    }
    else {
      // No need to gzip so go ahead and upload the file.
      upload(function (err, msg) {
        if (err) {
          dfd.reject(err);
        }
        else {
          dfd.resolve(msg);
        }
      });
    }

    return dfd.promise();
  };

  /**
   * Download a file from s3.
   *
   * Verifies that the download was successful by downloading the file and
   * comparing an md5 checksum of the local and remote versions.
   *
   * @param {String} src The s3 path, relative to the bucket, of the file being
   *     downloaded.
   * @param {String} dest The local path where the download will be saved.
   * @param {Object} [options] An object containing options which override any
   *     option declared in the global s3 config.
   */
  exports.pull = exports.download = function (src, dest, opts) {
    var dfd = new _.Deferred();
    var options = _.clone(opts);

    // Pick out the configuration options we need for the client.
    var client = knox.createClient(_(options).pick([
      'region', 'endpoint', 'port', 'key', 'secret', 'access', 'bucket'
    ]));

    if (options.debug) {
      return dfd.resolve(util.format(MSG_DOWNLOAD_DEBUG, client.bucket, src, path.relative(process.cwd(), dest))).promise();
    }

    // Create a local stream we can write the downloaded file to.
    var file = fs.createWriteStream(dest);

    // Upload the file to s3.
    client.getFile(src, function (err, res) {
      // If there was an upload error or any status other than a 200, we
      // can assume something went wrong.
      if (err || res.statusCode !== 200) {
        return dfd.reject(makeError(MSG_ERR_DOWNLOAD, src, err || res.statusCode));
      }

      res
        .on('data', function (chunk) {
          file.write(chunk);
        })
        .on('error', function (err) {
          return dfd.reject(makeError(MSG_ERR_DOWNLOAD, src, err));
        })
        .on('end', function () {
          file.end();

          // Read the local file so we can get its md5 hash.
          fs.readFile(dest, function (err, data) {
            if (err) {
              return dfd.reject(makeError(MSG_ERR_DOWNLOAD, src, err));
            }
            else {
              // The etag head in the response from s3 has double quotes around
              // it. Strip them out.
              var remoteHash = res.headers.etag.replace(/"/g, '');

              // Get an md5 of the local file so we can verify the download.
              var localHash = crypto.createHash('md5').update(data).digest('hex');

              if (remoteHash === localHash) {
                var msg = util.format(MSG_DOWNLOAD_SUCCESS, src, localHash);
                dfd.resolve(msg);
              }
              else {
                dfd.reject(makeError(MSG_ERR_CHECKSUM, 'Download', localHash, remoteHash, src));
              }
            }
          });
        });
    });

    return dfd.promise();
  };

  /**
   * Copy a file from s3 to s3.
   *
   * @param {String} src The s3 path, including the bucket, to the file to
   *     copy.
   * @param {String} dest The s3 path, relative to the bucket, to the file to
   *     create.
   * @param {Object} [options] An object containing options which override any
   *     option declared in the global s3 config.
   */
  exports.copy = function (src, dest, opts) {
    var dfd = new _.Deferred();
    var options = _.clone(opts);

    // Pick out the configuration options we need for the client.
    var client = knox.createClient(_(options).pick([
      'region', 'endpoint', 'port', 'key', 'secret', 'access', 'bucket'
    ]));

    if (options.debug) {
      return dfd.resolve(util.format(MSG_COPY_DEBUG, src, client.bucket, dest)).promise();
    }

    var headers = {
      'Content-Length': 0,
      'x-amz-copy-source': src
    };

    if (options.headers) {
      _(headers).extend(options.headers);
      headers['x-amz-metadata-directive'] = 'REPLACE';
    }

    // Copy the src file to dest.
    var req = client.put(dest, headers);

    req.on('response', function (res) {
      if (res.statusCode !== 200) {
        dfd.reject(makeError(MSG_ERR_COPY, src, dest));
      }
      else {
        dfd.resolve(util.format(MSG_COPY_SUCCESS, src, dest));
      }
    });

    return dfd.promise();
  };

  /**
   * Delete a file from s3.
   *
   * @param {String} src The s3 path, relative to the bucket, to the file to
   *     delete.
   * @param {Object} [options] An object containing options which override any
   *     option declared in the global s3 config.
   */
  exports.del = function (src, opts) {
    var dfd = new _.Deferred();
    var options = _.clone(opts);

    // Pick out the configuration options we need for the client.
    var client = knox.createClient(_(options).pick([
      'region', 'endpoint', 'port', 'key', 'secret', 'access', 'bucket'
    ]));

    if (options.debug) {
      return dfd.resolve(util.format(MSG_DELETE_DEBUG, client.bucket, src)).promise();
    }

    // Upload the file to this endpoint.
    client.deleteFile(src, function (err, res) {
      if (err || res.statusCode !== 204) {
        dfd.reject(makeError(MSG_ERR_DELETE, src, err || res.statusCode));
      }
      else {
        dfd.resolve(util.format(MSG_DELETE_SUCCESS, src));
      }
    });

    return dfd.promise();
  };

  return exports;
};<|MERGE_RESOLUTION|>--- conflicted
+++ resolved
@@ -14,16 +14,10 @@
 var zlib = require('zlib');
 
 // Npm.
-<<<<<<< HEAD
 var knox = require('knox');
 var mime = require('mime');
 var deferred = require('underscore.deferred');
-=======
-const knox = require('knox');
-const mime = require('mime');
-const deferred = require('underscore.deferred');
 var Tempfile = require('temporary/lib/file');
->>>>>>> 40f01fe9
 
 // Local
 var common = require('./common');
