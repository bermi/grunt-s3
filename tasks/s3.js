/*jshint esnext:true*/
/*globals module:true, require:true, process:true*/

/*
 * Grunt Task File
 * ---------------
 *
 * Task: S3
 * Description: Move files to and from s3
 * Dependencies: knox, underscore.deferred
 *
 */

module.exports = function (grunt) {

  const path = require('path');
  const s3 = require('./lib/s3').init(grunt);
  const S3Task = require("./lib/s3Task");

  /**
   * Grunt aliases.
   */
  const _ = grunt.util._;
  const async = grunt.util.async;
  const log = grunt.log;

  /**
   * Transfer files to/from s3.
   *
   * Uses global s3 grunt config.
   */
  grunt.registerMultiTask('s3', 'Publishes files to s3.', function () {
    var task = new S3Task(this, s3);

<<<<<<< HEAD
    task.run();
=======
    var transfers = [];

    if (config.debug) {
      log.writeln("Running in debug mode, no transfers will be made".yellow);
      log.writeln();
    }

    config.upload.forEach(function(upload) {
      // Expand list of files to upload.
      var files = grunt.file.expand({ filter: "isFile" }, upload.src),
          destPath = grunt.template.process(upload.dest);

      files.forEach(function(file) {
        file = path.resolve(file);
        upload.src = path.resolve(grunt.template.process(upload.src));

        // If there is only 1 file and it matches the original file wildcard,
        // we know this is a single file transfer. Otherwise, we need to build
        // the destination.
        var dest;
        if (files.length === 1 && file === upload.src) {
          dest = destPath;
        }
        else {
          if (upload.rel) {
            dest = path.join(destPath, path.relative(grunt.file.expand({ filter: "isDirectory" }, upload.rel)[0], file));
          }
          else {
            dest = path.join(destPath, path.basename(file));
          }
        }
        if(config.encodePaths === true) dest = encodeURIComponent(dest)

        transfers.push(s3.upload.bind(s3,file, dest, upload));
      });
    });

    config.download.forEach(function(download) {
      transfers.push(s3.download.bind(s3,download.src, download.dest, download));
    });

    config.del.forEach(function(del) {
      transfers.push(s3.del.bind(s3,del.src, del));
    });

    config.copy.forEach(function(copy) {
      transfers.push(s3.copy.bind(s3,copy.src, copy.dest, copy));
    });

    var errors = 0;

    var eachTransfer = config.maxOperations > 0
      ? async.forEachLimit.bind(async,transfers,config.maxOperations)
      : async.forEach.bind(async,transfers)
    
    eachTransfer(function(transferFn,completed){
      var transfer = transferFn()
      
      transfer.done(function(msg) {
        log.ok(msg);
        completed()
      })
      
      transfer.fail(function(msg) {
        log.error(msg);
        ++errors;
        completed()
      })
      
    },function(){
      // we're all done.
      done(!errors);
    })
>>>>>>> 2a82ed3f
  });
};<|MERGE_RESOLUTION|>--- conflicted
+++ resolved
@@ -13,16 +13,7 @@
 
 module.exports = function (grunt) {
 
-  const path = require('path');
-  const s3 = require('./lib/s3').init(grunt);
   const S3Task = require("./lib/s3Task");
-
-  /**
-   * Grunt aliases.
-   */
-  const _ = grunt.util._;
-  const async = grunt.util.async;
-  const log = grunt.log;
 
   /**
    * Transfer files to/from s3.
@@ -32,82 +23,6 @@
   grunt.registerMultiTask('s3', 'Publishes files to s3.', function () {
     var task = new S3Task(this, s3);
 
-<<<<<<< HEAD
     task.run();
-=======
-    var transfers = [];
-
-    if (config.debug) {
-      log.writeln("Running in debug mode, no transfers will be made".yellow);
-      log.writeln();
-    }
-
-    config.upload.forEach(function(upload) {
-      // Expand list of files to upload.
-      var files = grunt.file.expand({ filter: "isFile" }, upload.src),
-          destPath = grunt.template.process(upload.dest);
-
-      files.forEach(function(file) {
-        file = path.resolve(file);
-        upload.src = path.resolve(grunt.template.process(upload.src));
-
-        // If there is only 1 file and it matches the original file wildcard,
-        // we know this is a single file transfer. Otherwise, we need to build
-        // the destination.
-        var dest;
-        if (files.length === 1 && file === upload.src) {
-          dest = destPath;
-        }
-        else {
-          if (upload.rel) {
-            dest = path.join(destPath, path.relative(grunt.file.expand({ filter: "isDirectory" }, upload.rel)[0], file));
-          }
-          else {
-            dest = path.join(destPath, path.basename(file));
-          }
-        }
-        if(config.encodePaths === true) dest = encodeURIComponent(dest)
-
-        transfers.push(s3.upload.bind(s3,file, dest, upload));
-      });
-    });
-
-    config.download.forEach(function(download) {
-      transfers.push(s3.download.bind(s3,download.src, download.dest, download));
-    });
-
-    config.del.forEach(function(del) {
-      transfers.push(s3.del.bind(s3,del.src, del));
-    });
-
-    config.copy.forEach(function(copy) {
-      transfers.push(s3.copy.bind(s3,copy.src, copy.dest, copy));
-    });
-
-    var errors = 0;
-
-    var eachTransfer = config.maxOperations > 0
-      ? async.forEachLimit.bind(async,transfers,config.maxOperations)
-      : async.forEach.bind(async,transfers)
-    
-    eachTransfer(function(transferFn,completed){
-      var transfer = transferFn()
-      
-      transfer.done(function(msg) {
-        log.ok(msg);
-        completed()
-      })
-      
-      transfer.fail(function(msg) {
-        log.error(msg);
-        ++errors;
-        completed()
-      })
-      
-    },function(){
-      // we're all done.
-      done(!errors);
-    })
->>>>>>> 2a82ed3f
   });
 };